--- conflicted
+++ resolved
@@ -8,7 +8,8 @@
 from mtga.models.card import Card
 from mtga.models.card_set import Set
 
-def _get_data_location():
+
+def _get_data_location_hardcoded():
     root = os.environ.get(
         "ProgramFiles(x86)",
         os.environ.get(
@@ -18,12 +19,12 @@
     )
     return os.path.join(root, "Wizards of the Coast", "MTGA", "MTGA_Data", "Downloads", "Data")
 
+
 COLOR_ID_MAP = {1: "W", 2: "U", 3: "B", 4: "R", 5: "G"}
 RARITY_ID_MAP = {0: "Token", 1: "Basic", 2: "Common", 3: "Uncommon", 4: "Rare", 5: "Mythic Rare"}
 
 dynamic_set_tuples = []
 
-<<<<<<< HEAD
 try:
     from winreg import ConnectRegistry, OpenKey, HKEY_LOCAL_MACHINE, QueryValueEx
     registry_connection = ConnectRegistry(None, HKEY_LOCAL_MACHINE)
@@ -35,10 +36,7 @@
     print(r"C:\Program Files (x86)\Wizards of the Coast\MTGA\MTGA_Data\Downloads\Data")
 except:
     print("Couldn't locate MTGA from registry, falling back to hardcoded path...")
-    data_location = r"C:\Program Files (x86)\Wizards of the Coast\MTGA\MTGA_Data\Downloads\Data"
-=======
-data_location = _get_data_location()
->>>>>>> 16e1c516
+    data_location = _get_data_location_hardcoded()
 
 json_filepaths = {"enums": "", "cards": "", "abilities": "", "loc": ""}
 
