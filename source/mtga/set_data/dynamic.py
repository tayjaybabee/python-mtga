""" dynamic.py: this file pulls cards from live .json files in the arena installation (so that e.g. MTGATracker
 doesn't have to update everytime a new set drops).

 This file adapted from generate_set_map.py """
import json
import os
import re
import sys
from pathlib import Path
from mtga.models.card import Card
from mtga.models.card_set import Set


def _get_data_location_hardcoded():
    root = os.environ.get(
        "ProgramFiles",
        r"C:\Program Files"
    )
    return os.path.join(root, "Wizards of the Coast", "MTGA", "MTGA_Data", "Downloads", "Data")


COLOR_ID_MAP = {1: "W", 2: "U", 3: "B", 4: "R", 5: "G"}
RARITY_ID_MAP = {0: "Token", 1: "Basic", 2: "Common", 3: "Uncommon", 4: "Rare", 5: "Mythic Rare"}

dynamic_set_tuples = []

<<<<<<< HEAD
try:
    from winreg import ConnectRegistry, OpenKey, HKEY_LOCAL_MACHINE, QueryValueEx
    registry_connection = ConnectRegistry(None, HKEY_LOCAL_MACHINE)
    reg_path = r"SOFTWARE\Wizards of the Coast\MTGArena"
    registry_key = OpenKey(registry_connection, reg_path)
    data_location = QueryValueEx(registry_key, "Path")[0] + r"MTGA_Data\Downloads\Data"
    print("Found data @ ")
    print(data_location)
    print(r"C:\Program Files\Wizards of the Coast\MTGA\MTGA_Data\Downloads\Data")
except:
    print("Couldn't locate MTGA from registry, falling back to hardcoded path...")
    data_location = _get_data_location_hardcoded()
=======
def get_data_location():
    current_os = sys.platform
    if current_os not in ["darwin", "win32"]:
        raise

    return {
        "darwin": get_darwin_data_location,
        "win32": get_win_data_location,
    }[current_os]()

def get_darwin_data_location():
    return os.path.join(
        os.path.expanduser("~"),
        "Library/Application Support/com.wizards.mtga/Downloads/Data",
    )

def get_win_data_location():
    try:
        from winreg import ConnectRegistry, OpenKey, HKEY_LOCAL_MACHINE, QueryValueEx
        registry_connection = ConnectRegistry(None, HKEY_LOCAL_MACHINE)
        reg_path = r"SOFTWARE\WOW6432Node\Wizards of the Coast\MTGArena"
        registry_key = OpenKey(registry_connection, reg_path)
        data_location = QueryValueEx(registry_key, "Path")[0] + r"MTGA_Data\Downloads\Data"
        print("Found data @ ")
        print(data_location)
        print(r"C:\Program Files (x86)\Wizards of the Coast\MTGA\MTGA_Data\Downloads\Data")
    except:
        print("Couldn't locate MTGA from registry, falling back to hardcoded path...")
        data_location = _get_data_location_hardcoded()

    return data_location

data_location = get_data_location()
>>>>>>> ac5655e6

json_filepaths = {"enums": "", "cards": "", "abilities": "", "loc": ""}

# A newer file SHOULD be the preference; alpha sort of hashes may be out of order
# Otherwise it will be necessary to find which is really used
for filepath in sorted(Path(data_location).iterdir(), key=os.path.getmtime):
    filename = os.path.basename(filepath)
    # In case of rogue files
    filesplit = filename.split("_")
    if len(filesplit) > 1:
        key = filesplit[1]
    else:
        key = ""
    if key in json_filepaths.keys() and filename.endswith("mtga"):
        # print("setting {} to {}".format(key, filename))
        json_filepaths[key] = filepath

with open(json_filepaths["cards"], "r", encoding="utf-8") as card_in:
    cards = json.load(card_in)

with open(json_filepaths["loc"], "r", encoding="utf-8") as loc_in:
    loc = json.load(loc_in)

with open(json_filepaths["enums"], "r", encoding="utf-8") as enums_in:
    enums = json.load(enums_in)

listed_cardsets = list(set([card["set"] for card in cards]))

for set_name in listed_cardsets:
    used_classnames = []
    set_name_class_cased = re.sub('[^0-9a-zA-Z_]', '', set_name)
    all_abilities = {}

    loc_map = {}
    try:
        en = list(filter(lambda x: x["langkey"] == "EN", loc))[0]
    except:
        ## langkeys are null in 11/21 patch???
        en = loc[0]
    for obj in en["keys"]:
        # if obj["id"] in loc_map.keys():
        #     print("WARNING: overwriting id {} = {} with {}".format(obj["id"], loc_map[obj["id"]], obj["text"]))
        loc_map[obj["id"]] = obj["text"]
    loc_map = {obj["id"]: obj["text"] for obj in en["keys"]}
    enum_map = {obj["name"]: {inner_obj["id"]: inner_obj["text"] for inner_obj in obj["values"]} for obj in enums}
    set_cards = [card for card in cards if card["set"].upper() == set_name.upper()]
    assert set_cards, "No cards found in set {}. Double check your nomenclature, and ensure the input files contain your set!"

    token_count = 1

    # print("translating {} cards from set {}".format(len(set_cards), set_name))
    output_lines = []
    set_card_objs = []
    for card in set_cards:
        try:
            card_title = loc_map[card["titleId"]]
            card_name_class_cased = re.sub('[^0-9a-zA-Z_]', '', card_title)
            card_name_class_cased_suffixed = card_name_class_cased
            card_suffix = 2

            while card_name_class_cased_suffixed in used_classnames:
                card_name_class_cased_suffixed = card_name_class_cased + str(card_suffix)
                card_suffix += 1
            used_classnames.append(card_name_class_cased_suffixed)

            card_name_snake_cased = re.sub('[^0-9a-zA-Z_]', '', card_title.lower().replace(" ", "_"))
            cc_raw = card["castingcost"]
            # cc's look like: o2o(U/B)o(U/B)o3oUoB, want to turn it into ["2", "(U/B)"] etc
            cost = [cost_part for cost_part in cc_raw.split("o")[1:] if cost_part != "0"]
            color_identity = [COLOR_ID_MAP[color_id] for color_id in card["colorIdentity"]]
            try:
                collectible = card["isCollectible"]
            except KeyError:
                collectible = False

            card_type_ids = [enum_map["CardType"][card_type] for card_type in card["types"]]
            card_types = " ".join([loc_map[loc_id] for loc_id in card_type_ids])

            sub_types_ids = [enum_map["SubType"][sub_type] for sub_type in card["subtypes"]]
            sub_types = " ".join([loc_map[loc_id] for loc_id in sub_types_ids])

            set_id = set_name.upper()

            rarity = RARITY_ID_MAP[card["rarity"]]

            if card["isToken"]:
                set_number = token_count + 10000
                token_count += 1
            else:
                try:
                    if card["CollectorNumber"].startswith("GR") or card["CollectorNumber"].startswith("GP"):
                        set_number = int(card["CollectorNumber"][2]) * 1000
                    else:
                        set_number = int(card["CollectorNumber"])
                except ValueError:
                    set_number = card["grpid"]

            grp_id = card["grpid"]
            abilities = []

            abilities_raw = card["abilities"]
            for ability in abilities_raw:
                aid = ability["abilityId"]
                textid = ability["textId"]
                try:
                    text = loc_map[textid].encode("ascii", errors="ignore").decode()
                except:
                    # TODO: there are multiple loc files now?? something weird is up. I don't really feel like trying to
                    # figure this out right now though.
                    text = "unknown ability id {} / {}".format(aid, textid)
                abilities.append(aid)
                all_abilities[aid] = text

            new_card_obj = Card(name=card_name_snake_cased, pretty_name=card_title, cost=cost,
                                color_identity=color_identity, card_type=card_types, sub_types=sub_types,
                                abilities=abilities, set_id=set_id, rarity=rarity, collectible=collectible,
                                set_number=set_number, mtga_id=grp_id)
            set_card_objs.append(new_card_obj)

        except Exception:
            print("hit an error on {} / {} / {}".format(card["grpid"], loc_map[card["titleId"]],
                                                        card["CollectorNumber"]))
            # raise
    card_set_obj = Set(set_name_class_cased, cards=set_card_objs)
    dynamic_set_tuples.append((card_set_obj, all_abilities))
<|MERGE_RESOLUTION|>--- conflicted
+++ resolved
@@ -24,20 +24,6 @@
 
 dynamic_set_tuples = []
 
-<<<<<<< HEAD
-try:
-    from winreg import ConnectRegistry, OpenKey, HKEY_LOCAL_MACHINE, QueryValueEx
-    registry_connection = ConnectRegistry(None, HKEY_LOCAL_MACHINE)
-    reg_path = r"SOFTWARE\Wizards of the Coast\MTGArena"
-    registry_key = OpenKey(registry_connection, reg_path)
-    data_location = QueryValueEx(registry_key, "Path")[0] + r"MTGA_Data\Downloads\Data"
-    print("Found data @ ")
-    print(data_location)
-    print(r"C:\Program Files\Wizards of the Coast\MTGA\MTGA_Data\Downloads\Data")
-except:
-    print("Couldn't locate MTGA from registry, falling back to hardcoded path...")
-    data_location = _get_data_location_hardcoded()
-=======
 def get_data_location():
     current_os = sys.platform
     if current_os not in ["darwin", "win32"]:
@@ -58,20 +44,18 @@
     try:
         from winreg import ConnectRegistry, OpenKey, HKEY_LOCAL_MACHINE, QueryValueEx
         registry_connection = ConnectRegistry(None, HKEY_LOCAL_MACHINE)
-        reg_path = r"SOFTWARE\WOW6432Node\Wizards of the Coast\MTGArena"
+        reg_path = r"SOFTWARE\Wizards of the Coast\MTGArena"
         registry_key = OpenKey(registry_connection, reg_path)
         data_location = QueryValueEx(registry_key, "Path")[0] + r"MTGA_Data\Downloads\Data"
         print("Found data @ ")
         print(data_location)
-        print(r"C:\Program Files (x86)\Wizards of the Coast\MTGA\MTGA_Data\Downloads\Data")
+        print(r"C:\Program Files\Wizards of the Coast\MTGA\MTGA_Data\Downloads\Data")
     except:
         print("Couldn't locate MTGA from registry, falling back to hardcoded path...")
         data_location = _get_data_location_hardcoded()
-
     return data_location
 
 data_location = get_data_location()
->>>>>>> ac5655e6
 
 json_filepaths = {"enums": "", "cards": "", "abilities": "", "loc": ""}
 
